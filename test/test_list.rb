--- conflicted
+++ resolved
@@ -1,14 +1,5 @@
 # NOTE: following now done in helper.rb (better Readability)
-<<<<<<< HEAD
-#require 'test/unit'
-#require 'rubygems'
-#gem 'activerecord', '>= 1.15.4.7794'
-#require 'active_record'
-#require "#{File.dirname(__FILE__)}/../init"
-=======
->>>>>>> 8fd075bb
 require 'helper.rb'
-
 
 ActiveRecord::Base.establish_connection(:adapter => "sqlite3", :database => ":memory:")
 
@@ -386,11 +377,6 @@
 
     assert_equal [5, 1, 6, 2, 3, 4], ListMixin.find(:all, :conditions => 'parent_id = 5', :order => 'pos').map(&:id)
   end
-<<<<<<< HEAD
-  
-=======
-
->>>>>>> 8fd075bb
 end
 
 class ListSubTest < Test::Unit::TestCase
@@ -661,4 +647,4 @@
     assert_equal 3, ArrayScopeListMixin.find(4).pos
   end
 
-end
+end