--- conflicted
+++ resolved
@@ -163,17 +163,16 @@
 class TheBaseSubclass < TheBaseClass
 end
 
-<<<<<<< HEAD
 class DBConfigTest < Minitest::Test
   def test_db_config
     # make sure sqlite3 accepts multi threaded access
     assert_equal "file:memdb1?mode=memory&cache=shared", ActiveRecord::Base.connection.pool.spec.config[:database]
   end
-=======
+end
+
 class QuotedList < ActiveRecord::Base
   self.table_name = 'table-name'
   acts_as_list column: :order
->>>>>>> dbcc00f1
 end
 
 class ActsAsListTestCase < Minitest::Test
