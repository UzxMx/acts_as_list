module ActiveRecord
  module Acts #:nodoc:
    module List #:nodoc:
      def self.included(base)
        base.extend(ClassMethods)
      end

      # This +acts_as+ extension provides the capabilities for sorting and reordering a number of objects in a list.
      # The class that has this specified needs to have a +position+ column defined as an integer on
      # the mapped database table.
      #
      # Todo list example:
      #
      #   class TodoList < ActiveRecord::Base
      #     has_many :todo_items, order: "position"
      #   end
      #
      #   class TodoItem < ActiveRecord::Base
      #     belongs_to :todo_list
      #     acts_as_list scope: :todo_list
      #   end
      #
      #   todo_list.first.move_to_bottom
      #   todo_list.last.move_higher
      module ClassMethods
        # Configuration options are:
        #
        # * +column+ - specifies the column name to use for keeping the position integer (default: +position+)
        # * +scope+ - restricts what is to be considered a list. Given a symbol, it'll attach <tt>_id</tt>
        #   (if it hasn't already been added) and use that as the foreign key restriction. It's also possible
        #   to give it an entire string that is interpolated if you need a tighter scope than just a foreign key.
        #   Example: <tt>acts_as_list scope: 'todo_list_id = #{todo_list_id} AND completed = 0'</tt>
        # * +top_of_list+ - defines the integer used for the top of the list. Defaults to 1. Use 0 to make the collection
        #   act more like an array in its indexing.
        # * +add_new_at+ - specifies whether objects get added to the :top or :bottom of the list. (default: +bottom+)
        #                   `nil` will result in new items not being added to the list on create
        def acts_as_list(options = {})
          configuration = { column: "position", scope: "1 = 1", top_of_list: 1, add_new_at: :bottom}
          configuration.update(options) if options.is_a?(Hash)

          configuration[:scope] = "#{configuration[:scope]}_id".intern if configuration[:scope].is_a?(Symbol) && configuration[:scope].to_s !~ /_id$/

          if configuration[:scope].is_a?(Symbol)
            scope_methods = %(
              def scope_condition
                self.class.send(:sanitize_sql_hash_for_conditions, { :#{configuration[:scope].to_s} => send(:#{configuration[:scope].to_s}) })
              end

              def scope_changed?
                changes.include?(scope_name.to_s)
              end
            )
          elsif configuration[:scope].is_a?(Array)
            scope_methods = %(
              def attrs
                %w(#{configuration[:scope].join(" ")}).inject({}) do |memo,column|
                  memo[column.intern] = send(column.intern); memo
                end
              end

              def scope_changed?
                (attrs.keys & changes.keys.map(&:to_sym)).any?
              end

              def scope_condition
                self.class.send(:sanitize_sql_hash_for_conditions, attrs)
              end
            )
          else
            scope_methods = %(
              def scope_condition
                "#{configuration[:scope]}"
              end

              def scope_changed?() false end
            )
          end

          class_eval <<-EOV
            include ::ActiveRecord::Acts::List::InstanceMethods

            def acts_as_list_top
              #{configuration[:top_of_list]}.to_i
            end

            def acts_as_list_class
              ::#{self.name}
            end

            def position_column
              '#{configuration[:column]}'
            end

            def scope_name
              '#{configuration[:scope]}'
            end

            def add_new_at
              '#{configuration[:add_new_at]}'
            end

            #{scope_methods}

            # only add to attr_accessible
            # if the class has some mass_assignment_protection

            if defined?(accessible_attributes) and !accessible_attributes.blank?
              attr_accessible :#{configuration[:column]}
            end

            before_destroy :reload_position
            after_destroy :decrement_positions_on_lower_items
            before_update :check_scope
            after_update :update_positions

            scope :in_list, lambda { where("#{table_name}.#{configuration[:column]} IS NOT NULL") }
          EOV

          if configuration[:add_new_at].present?
            self.send(:before_create, "add_to_list_#{configuration[:add_new_at]}")
          end

        end
      end

      # All the methods available to a record that has had <tt>acts_as_list</tt> specified. Each method works
      # by assuming the object to be the item in the list, so <tt>chapter.move_lower</tt> would move that chapter
      # lower in the list of all chapters. Likewise, <tt>chapter.first?</tt> would return +true+ if that chapter is
      # the first in the list of all chapters.
      module InstanceMethods
        # Insert the item at the given position (defaults to the top position of 1).
        def insert_at(position = acts_as_list_top)
          insert_at_position(position)
        end

        # Swap positions with the next lower item, if one exists.
        def move_lower
          return unless lower_item

          acts_as_list_class.transaction do
            lower_item.decrement_position
            increment_position
          end
        end

        # Swap positions with the next higher item, if one exists.
        def move_higher
          return unless higher_item

          acts_as_list_class.transaction do
            higher_item.increment_position
            decrement_position
          end
        end

        # Move to the bottom of the list. If the item is already in the list, the items below it have their
        # position adjusted accordingly.
        def move_to_bottom
          return unless in_list?
          acts_as_list_class.transaction do
            decrement_positions_on_lower_items
            assume_bottom_position
          end
        end

        # Move to the top of the list. If the item is already in the list, the items above it have their
        # position adjusted accordingly.
        def move_to_top
          return unless in_list?
          acts_as_list_class.transaction do
            increment_positions_on_higher_items
            assume_top_position
          end
        end

        # Removes the item from the list.
        def remove_from_list
          if in_list?
            decrement_positions_on_lower_items
            set_list_position(nil)
          end
        end

        # Move the item within scope
        def move_within_scope(scope_id)
          send("#{scope_name}=", scope_id)
          save!
        end

        # Increase the position of this item without adjusting the rest of the list.
        def increment_position
          return unless in_list?
          set_list_position(self.send(position_column).to_i + 1)
        end

        # Decrease the position of this item without adjusting the rest of the list.
        def decrement_position
          return unless in_list?
          set_list_position(self.send(position_column).to_i - 1)
        end

        # Return +true+ if this object is the first in the list.
        def first?
          return false unless in_list?
          self.send(position_column) == acts_as_list_top
        end

        # Return +true+ if this object is the last in the list.
        def last?
          return false unless in_list?
          self.send(position_column) == bottom_position_in_list
        end

        # Return the next higher item in the list.
        def higher_item
          return nil unless in_list?
          acts_as_list_class.unscoped.
            where("#{scope_condition} AND #{position_column} < #{(send(position_column).to_i).to_s}").
            order("#{acts_as_list_class.table_name}.#{position_column} DESC").first
        end

        # Return the next n higher items in the list
        # selects all higher items by default
        def higher_items(limit=nil)
          limit ||= acts_as_list_list.count
          position_value = send(position_column)
          acts_as_list_list.
            where("#{position_column} < ?", position_value).
            where("#{position_column} >= ?", position_value - limit).
            limit(limit).
            order("#{acts_as_list_class.table_name}.#{position_column} ASC")
        end

        # Return the next lower item in the list.
        def lower_item
          return nil unless in_list?
          acts_as_list_class.unscoped.
            where("#{scope_condition} AND #{position_column} > #{(send(position_column).to_i).to_s}").
            order("#{acts_as_list_class.table_name}.#{position_column} ASC").first
        end

        # Return the next n lower items in the list
        # selects all lower items by default
        def lower_items(limit=nil)
          limit ||= acts_as_list_list.count
          position_value = send(position_column)
          acts_as_list_list.
            where("#{position_column} > ?", position_value).
            where("#{position_column} <= ?", position_value + limit).
            limit(limit).
            order("#{acts_as_list_class.table_name}.#{position_column} ASC")
        end

        # Test if this record is in a list
        def in_list?
          !not_in_list?
        end

        def not_in_list?
          send(position_column).nil?
        end

        def default_position
          acts_as_list_class.columns_hash[position_column.to_s].default
        end

        def default_position?
          default_position == send(position_column)
        end

        # Sets the new position and saves it
        def set_list_position(new_position)
          send("#{position_column}=", new_position)
          save!
        end

        private
          def acts_as_list_list
            acts_as_list_class.unscoped.
              where(scope_condition)
          end

          def add_to_list_top
            increment_positions_on_all_items
            self[position_column] = acts_as_list_top
          end

          def add_to_list_bottom
            if not_in_list? || default_position?
              self[position_column] = bottom_position_in_list.to_i + 1
            else
              increment_positions_on_lower_items(self[position_column])
            end
          end

          # Overwrite this method to define the scope of the list changes
          def scope_condition() "1" end

          # Returns the bottom position number in the list.
          #   bottom_position_in_list    # => 2
          def bottom_position_in_list(except = nil)
            item = bottom_item(except)
            item ? item.send(position_column) : acts_as_list_top - 1
          end

          # Returns the bottom item
          def bottom_item(except = nil)
            conditions = scope_condition
<<<<<<< HEAD
            conditions = "#{conditions} AND #{self.class.primary_key} != #{except.id}" if except
            acts_as_list_class.unscoped.in_list.where(conditions).order("#{acts_as_list_class.table_name}.#{position_column} DESC").first
=======
            conditions = "#{conditions} AND #{self.class.primary_key} != '#{except.id}'" if except
            acts_as_list_class.unscoped.where(conditions).order("#{acts_as_list_class.table_name}.#{position_column} DESC").first
>>>>>>> 7be3ff9e
          end

          # Forces item to assume the bottom position in the list.
          def assume_bottom_position
            set_list_position(bottom_position_in_list(self).to_i + 1)
          end

          # Forces item to assume the top position in the list.
          def assume_top_position
            set_list_position(acts_as_list_top)
          end

          # This has the effect of moving all the higher items up one.
          def decrement_positions_on_higher_items(position)
            acts_as_list_class.unscoped.where(
              "#{scope_condition} AND #{position_column} <= #{position}"
            ).update_all(
              "#{position_column} = (#{position_column} - 1)"
            )
          end

          # This has the effect of moving all the lower items up one.
          def decrement_positions_on_lower_items(position=nil)
            return unless in_list?
            position ||= send(position_column).to_i
            acts_as_list_class.unscoped.where(
              "#{scope_condition} AND #{position_column} > #{position}"
            ).update_all(
              "#{position_column} = (#{position_column} - 1)"
            )
          end

          # This has the effect of moving all the higher items down one.
          def increment_positions_on_higher_items
            return unless in_list?
            acts_as_list_class.unscoped.where(
              "#{scope_condition} AND #{position_column} < #{send(position_column).to_i}"
            ).update_all(
              "#{position_column} = (#{position_column} + 1)"
            )
          end

          # This has the effect of moving all the lower items down one.
          def increment_positions_on_lower_items(position)
            acts_as_list_class.unscoped.where(
              "#{scope_condition} AND #{position_column} >= #{position}"
            ).update_all(
              "#{position_column} = (#{position_column} + 1)"
            )
          end

          # Increments position (<tt>position_column</tt>) of all items in the list.
          def increment_positions_on_all_items
            acts_as_list_class.unscoped.where(
              "#{scope_condition}"
            ).update_all(
              "#{position_column} = (#{position_column} + 1)"
            )
          end

          # Reorders intermediate items to support moving an item from old_position to new_position.
          def shuffle_positions_on_intermediate_items(old_position, new_position, avoid_id = nil)
            return if old_position == new_position
            avoid_id_condition = avoid_id ? " AND #{self.class.primary_key} != '#{avoid_id}'" : ''
            if old_position < new_position
              # Decrement position of intermediate items
              #
              # e.g., if moving an item from 2 to 5,
              # move [3, 4, 5] to [2, 3, 4]
              acts_as_list_class.unscoped.where(
                "#{scope_condition} AND #{position_column} > #{old_position} AND #{position_column} <= #{new_position}#{avoid_id_condition}"
              ).update_all(
                "#{position_column} = (#{position_column} - 1)"
              )
            else
              # Increment position of intermediate items
              #
              # e.g., if moving an item from 5 to 2,
              # move [2, 3, 4] to [3, 4, 5]
              acts_as_list_class.unscoped.where(
                "#{scope_condition} AND #{position_column} >= #{new_position} AND #{position_column} < #{old_position}#{avoid_id_condition}"
              ).update_all(
                "#{position_column} = (#{position_column} + 1)"
              )
            end
          end

          def insert_at_position(position)
            if in_list?
              old_position = send(position_column).to_i
              return if position == old_position
              shuffle_positions_on_intermediate_items(old_position, position)
            else
              increment_positions_on_lower_items(position)
            end
            set_list_position(position)
          end

          # used by insert_at_position instead of remove_from_list, as postgresql raises error if position_column has non-null constraint
          def store_at_0
            if in_list?
              old_position = send(position_column).to_i
              set_list_position(0)
              decrement_positions_on_lower_items(old_position)
            end
          end

          def update_positions
            old_position = send("#{position_column}_was").to_i
            new_position = send(position_column).to_i

            return unless acts_as_list_class.unscoped.where("#{scope_condition} AND #{position_column} = #{new_position}").count > 1
            shuffle_positions_on_intermediate_items old_position, new_position, id
          end

          # Temporarily swap changes attributes with current attributes
          def swap_changed_attributes
            @changed_attributes.each { |k, _| @changed_attributes[k], self[k] =
              self[k], @changed_attributes[k] }
          end

          def check_scope
            if scope_changed?
              swap_changed_attributes
              send('decrement_positions_on_lower_items') if lower_item
              swap_changed_attributes
              send("add_to_list_#{add_new_at}")
            end
          end

          def reload_position
            self.reload
          end
      end
    end
  end
end<|MERGE_RESOLUTION|>--- conflicted
+++ resolved
@@ -306,13 +306,8 @@
           # Returns the bottom item
           def bottom_item(except = nil)
             conditions = scope_condition
-<<<<<<< HEAD
-            conditions = "#{conditions} AND #{self.class.primary_key} != #{except.id}" if except
+            conditions = "#{conditions} AND #{self.class.primary_key} != '#{except.id}'" if except
             acts_as_list_class.unscoped.in_list.where(conditions).order("#{acts_as_list_class.table_name}.#{position_column} DESC").first
-=======
-            conditions = "#{conditions} AND #{self.class.primary_key} != '#{except.id}'" if except
-            acts_as_list_class.unscoped.where(conditions).order("#{acts_as_list_class.table_name}.#{position_column} DESC").first
->>>>>>> 7be3ff9e
           end
 
           # Forces item to assume the bottom position in the list.
